/**********************************************************************
DCC++ BASE STATION FOR ESP32

COPYRIGHT (c) 2017 Mike Dunston

  This program is free software: you can redistribute it and/or modify
  it under the terms of the GNU General Public License as published by
  the Free Software Foundation, either version 3 of the License, or
  (at your option) any later version.
  This program is distributed in the hope that it will be useful,
  but WITHOUT ANY WARRANTY; without even the implied warranty of
  MERCHANTABILITY or FITNESS FOR A PARTICULAR PURPOSE.  See the
  GNU General Public License for more details.
  You should have received a copy of the GNU General Public License
  along with this program.  If not, see http://www.gnu.org/licenses
**********************************************************************/

/**********************************************************************

DCC++ESP32 BASE STATION is a C++ program written for the ESP32 using
PlatformIO IDE.

It allows an ESP32 with an Arduino Motor Shield (as well as others) to be used
as a fully-functioning digital command and control (DCC) base station for
controlling model train layouts that conform to current National Model Railroad
Association (NMRA) DCC standards.

This version of DCC++ BASE STATION supports:
  * 2-byte and 4-byte locomotive addressing
  * Simultaneous control of multiple locomotives
  * 128-step speed throttling
  * Cab functions F0-F28
  * Activate/de-activate accessory functions using 512 addresses, each with 4 sub-addresses
      - includes optional functionailty to monitor and store of the direction of any connected turnouts
  * Programming on the Main Operations Track
      - write configuration variable bytes
      - set/clear specific configuration variable bits
  * Programming on the Programming Track
      - write configuration variable bytes
      - set/clear specific configuration variable bits
      - read configuration variable bytes

DCC++ESP32 BASE STATION is controlled with simple text commands received via
a WiFi interface.  Users can control the base station via a built in web
interface accessible via mobile devices or a web browser.

With the exception of a standard 15V power supply that can be purchased in
any electronics store, no additional hardware is required.

REFERENCES:

  NMRA DCC Standards:          http://www.nmra.org/index-nmra-standards-and-recommended-practices
  Arduino:                     http://www.arduino.cc/
  Processing:                  http://processing.org/
  GNU General Public License:  http://opensource.org/licenses/GPL-3.0

BRIEF NOTES ON THE THEORY AND OPERATION OF DCC++ BASE STATION:

DCC++ESP32 BASE STATION for the ESP32 configures the four hardware timers, to
generate separate 0-3.3V unipolar signals that each properly encode zero and one
bits conforming with DCC timing standards.

Series of DCC bit streams are bundled into Packets that each form the basis of
a standard DCC instruction.  Packets are stored in Packet Registers that contain
methods for updating and queuing according to text commands sent by the user
(or another program) over the serial interface.  There is one set of registers
that controls the main operations track and one that controls the programming
track.

For the main operations track, packets to store cab throttle settings are stored
in virtual registers. It is generally considered good practice to continuously
send throttle control packets to every cab so that if an engine should
momentarily lose electrical connectivity with the tracks, it will very quickly
receive another throttle control signal as soon as connectivity is restored
(such as when a trin passes over  rough portion of track or the frog of a turnout).

DCC++ESP32 BASE STATION therefore sequentially loops through each locomotive
register in use every 50ms. As it loops through the locomotive registers, each
locomotive will be converted to a throttle control DCC packet and placed in the
Signal Generator queue for delivery. Each locomotive register should be for a
unique locomotive, if two throttles use the same locomotive register the
previous locomotive will be replaced.

An Arduino Motor Shield (or similar), powered by a standard 15V DC power supply
and attached to the ESP32, is used to transform the 0-3.3V DCC logic signals
produced by the ESP32's Timer interrupts into proper 0-15V bi-polar DCC signals.

This is accomplished on the ESP32 by connecting GPIO25 to the Motor Shield's
PWM-A input (pin 3 on Arduino), GPIO19 to the Motor Shield's DIRECTION-A input
(pin 12 on Arduino), GPIO23 to the Motor Shield's PWM-B input (pin 11 on
Arduino), GPIO18 to the Motor Shield's DIRECTION-B input (pin 13 on Arduino).

When configured as such, the CHANNEL A and CHANNEL B outputs of the Motor Shield
may be connected directly to the tracks. This software assumes CHANNEL A is
connected to the Main Operations Track, and CHANNEL B is connected to the
Programming Track.

DCC++ESP32 BASE STATION in split into multiple modules, each with its own header file:

  DCCppESP32:       declares required global objects and contains initial
										setup() and loop() functions.

  DCCppProtocol:    contains methods to read and interpret text commands,
										process those instructions.

	InfoScreen:       contains methods to display information on an OLED, LCD or
										Serial display of status, etc.

	Locomotive:       contains methods to convert Locomotive instructions into
										compatible DCC Packets for delivery on the MAIN operations
										DCC signal.

  MotorBoard:       contains methods to monitor and report the current drawn
										the Motor Shield, and shut down power if a short-circuit
										overload is detected.

	Outputs:          contains methods to configure one or more ESP32 pins as an
										output for your own custom use.

	Sensor:           contains methods to monitor and report on the status of
										optionally-defined sensors connected to various pins on the
										ESP32.

	SignalGenerator:  contains methods to generate the DCC signal for PROGRAMMING
										and OPERATIONS tracks, additional methods are present for
										reading and writing CV values on both PROGRAMMING and
										OPERATIONS tracks.

  Turnouts:         contains methods to operate and store the status of any
										optionally-defined turnouts controlled by a DCC stationary
										accessory decoder.

	WebServer:        contains methods to for the built in web server which
										provides a throttle, programming interface and ability to
										add/remove/update turnouts, sensors and output pins.

	WebSocketClient:  contains adapter code for WebSockets used by the web based
										throttle.

  WiFiInterface:		contains methods to connect the DCC++ESP32 BASE STATION to
										a wireless access point and manages the WebServer and
										WebSocket clients.

DCC++ESP32 BASE STATION is configured through the Config.h file that contains
all user-definable parameters except for Motor Shield declarations which are
present in DCCppESP32.cpp in the setup() method.
**********************************************************************/

#include "DCCppESP32.h"
#include "MotorBoard.h"
#include "Locomotive.h"
#include "Outputs.h"
#include "Turnouts.h"
#include "Sensors.h"
#include "SignalGenerator.h"

const char * buildTime = __DATE__ " " __TIME__;
Preferences configStore;
WiFiInterface wifiInterface;

void setup() {
	Serial.begin(115200L);
	log_i("DCC++ ESP starting up");
	// set up ADC1 here since we use it for all motor boards
	adc1_config_width(ADC_WIDTH_BIT_12);

	// Initialize the Configuration storage
	configStore.begin("DCCpp");

	InfoScreen::init();
	InfoScreen::printf(0, INFO_SCREEN_STATION_INFO_LINE, F("DCC++ESP: v%s"), VERSION);
#if INFO_SCREEN_STATION_INFO_LINE == INFO_SCREEN_IP_ADDR_LINE
	delay(250);
#endif
	wifiInterface.begin();
  MotorBoardManager::registerBoard(MOTORBOARD_CURRENT_SENSE_MAIN,
		MOTORBOARD_ENABLE_PIN_MAIN, MOTORBOARD_TYPE_MAIN, MOTORBOARD_NAME_MAIN);
  MotorBoardManager::registerBoard(MOTORBOARD_CURRENT_SENSE_PROG,
		MOTORBOARD_ENABLE_PIN_PROG, MOTORBOARD_TYPE_PROG, MOTORBOARD_NAME_PROG);
#if INFO_SCREEN_TRACK_POWER_LINE >= 0
	InfoScreen::printf(0, INFO_SCREEN_TRACK_POWER_LINE, F("TRACK POWER: OFF"));
#endif
	DCCPPProtocolHandler::init();
	OutputManager::init();
	TurnoutManager::init();
	SensorManager::init();
<<<<<<< HEAD
#if defined(S88_ENABLED) && S88_ENABLED
	S88SensorManager::init();
#endif
=======

	configureDCCSignalGenerators();

>>>>>>> 40bd5e12
	log_i("DCC++ READY!");
}

void loop() {
	wifiInterface.update();
	InfoScreen::update();
	MotorBoardManager::check();
	SensorManager::check();
	#if defined(S88_ENABLED) && S88_ENABLED
		S88SensorManager::check();
	#endif
	LocomotiveManager::update();
}<|MERGE_RESOLUTION|>--- conflicted
+++ resolved
@@ -184,15 +184,10 @@
 	OutputManager::init();
 	TurnoutManager::init();
 	SensorManager::init();
-<<<<<<< HEAD
 #if defined(S88_ENABLED) && S88_ENABLED
 	S88SensorManager::init();
 #endif
-=======
-
 	configureDCCSignalGenerators();
-
->>>>>>> 40bd5e12
 	log_i("DCC++ READY!");
 }
 
